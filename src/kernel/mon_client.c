
#include <linux/types.h>
#include <linux/random.h>
#include "mon_client.h"

int ceph_debug_mon = -1;
#define DOUT_VAR ceph_debug_mon
#define DOUT_PREFIX "mon: "
#include "super.h"

#include "decode.h"

struct ceph_monmap *ceph_monmap_decode(void *p, void *end)
{
	struct ceph_monmap *m;
	int i, err = -EINVAL;

	dout(30, "monmap_decode %p %p\n", p, end);
	m = kmalloc(end-p, GFP_KERNEL);
	if (m == NULL)
		return ERR_PTR(-ENOMEM);

	ceph_decode_need(&p, end, 2*sizeof(__u32) + 2*sizeof(__u64), bad);
	ceph_decode_32(&p, m->epoch);
	ceph_decode_64(&p, m->fsid.major);
	ceph_decode_64(&p, m->fsid.minor);
	ceph_decode_32(&p, m->num_mon);
	ceph_decode_need(&p, end, m->num_mon*sizeof(m->mon_inst[0]), bad);
	ceph_decode_copy(&p, m->mon_inst, m->num_mon*sizeof(m->mon_inst[0]));
	if (p != end)
		goto bad;

	for (i=0; i<m->num_mon; i++) {
		dout(30, "monmap_decode mon%d is %u.%u.%u.%u:%u\n", i,
		     IPQUADPORT(m->mon_inst[i].addr.ipaddr));
	}
	dout(30, "monmap_decode got epoch %d, num_mon %d\n", m->epoch, 
	     m->num_mon);
	return m;

bad:
	dout(30, "monmap_decode failed with %d\n", err);
	return ERR_PTR(err);
}

/*
 * return true if *addr is included in the monmap
 */
int ceph_monmap_contains(struct ceph_monmap *m, struct ceph_entity_addr *addr)
{
	int i;
	for (i=0; i<m->num_mon; i++) 
		if (ceph_entity_addr_equal(addr, &m->mon_inst[i].addr)) 
			return 1;
	return 0;
}


static int pick_mon(struct ceph_mon_client *monc, int notmon)
{
	char r;
	if (notmon < 0 && monc->last_mon >= 0)
		return monc->last_mon;
	get_random_bytes(&r, 1);
	monc->last_mon = r % monc->monmap->num_mon;
	return monc->last_mon;
}

/*
 * delay work with exponential backoff
 */
void ceph_monc_delayed_work(struct delayed_work *dwork, unsigned long *delay)
{

        dout(5, "ceph_monc_delayed_work started\n");
	schedule_delayed_work(dwork, *delay);
	if (*delay < MAX_DELAY_INTERVAL)
		*delay *= 2;
	else
		*delay = MAX_DELAY_INTERVAL;

}

/*
 * worker function for request mdsmap 
 */
static void work_monc_request_mdsmap(struct work_struct *work)
{
	struct ceph_msg *msg;
	struct  ceph_mon_client *monc =
              container_of(work, struct ceph_mon_client, mds_delayed_work.work);
	int mon = pick_mon(monc, -1);

	dout(5, "work_monc_request_mdsmap from mon%d have %u\n", mon, 
	     monc->want_mdsmap);

	msg = ceph_msg_new(CEPH_MSG_MDS_GETMAP, sizeof(__u32), 0, 0, 0);
	if (IS_ERR(msg))
		return;
	*(__le32*)msg->front.iov_base = cpu_to_le32(monc->want_mdsmap);
	msg->hdr.dst = monc->monmap->mon_inst[mon];

	ceph_msg_send(monc->client->msgr, msg, 0);

	/* keep sending request until we receive mds map */
	if(monc->want_mdsmap)
		ceph_monc_delayed_work(&monc->mds_delayed_work, 
				       &monc->mds_delay);
}

/*
 * worker function for request osdmap 
 */
void work_monc_request_osdmap(struct work_struct *work)
{
	struct ceph_msg *msg;
	struct  ceph_mon_client *monc =
              container_of(work, struct ceph_mon_client, osd_delayed_work.work);
	int mon = pick_mon(monc, -1);
	
	dout(5, "ceph_monc_request_osdmap from mon%d have %u\n", mon, 
	     monc->want_mdsmap);
	msg = ceph_msg_new(CEPH_MSG_OSD_GETMAP, 2*sizeof(__u32), 0, 0, 0);
	if (IS_ERR(msg))
		return;
	*(__le32*)msg->front.iov_base = cpu_to_le32(monc->want_mdsmap);
	*(((__le32*)msg->front.iov_base)+1) = cpu_to_le32(monc->want_mdsmap);
	msg->hdr.dst = monc->monmap->mon_inst[mon];
	ceph_msg_send(monc->client->msgr, msg, 0);

        /* keep sending request until we receive osd map */
        if(monc->want_osdmap)
                ceph_monc_delayed_work(&monc->osd_delayed_work, 
				       &monc->osd_delay);
}

int ceph_monc_init(struct ceph_mon_client *monc, struct ceph_client *cl)
{
	dout(5, "ceph_monc_init\n");
	memset(monc, 0, sizeof(*monc));
	monc->client = cl;
	monc->monmap = kzalloc(sizeof(struct ceph_monmap), GFP_KERNEL);
	if (monc->monmap == NULL) 
		return -ENOMEM;
	spin_lock_init(&monc->lock);
	INIT_RADIX_TREE(&monc->statfs_request_tree, GFP_KERNEL);
	INIT_DELAYED_WORK(&monc->mds_delayed_work, work_monc_request_mdsmap);
	INIT_DELAYED_WORK(&monc->osd_delayed_work, work_monc_request_osdmap);
	monc->mds_delay = BASE_DELAY_INTERVAL;
	monc->osd_delay = BASE_DELAY_INTERVAL;
	monc->last_tid = 0;
	monc->want_mdsmap = 0;
	return 0;
}

void ceph_monc_request_mdsmap(struct ceph_mon_client *monc, __u32 have)
{
<<<<<<< HEAD
	int mon = pick_mon(monc, -1);
	struct ceph_mds_getmap *h;

	dout(5, "ceph_monc_request_mdsmap from mon%d have %u\n", mon, have);
	monc->want_mdsmap = have;
	monc->msg = ceph_msg_new(CEPH_MSG_MDS_GETMAP, sizeof(*h), 0, 0, 0);
	if (IS_ERR(monc->msg))
		return PTR_ERR(monc->msg);
	h = monc->msg->front.iov_base;
	h->fsid = monc->monmap->fsid;
	h->have = cpu_to_le32(have);
	monc->msg->hdr.dst = monc->monmap->mon_inst[mon];
	ceph_delayed_work(&monc->delayed_work, &monc->delay);
	return 0;
=======
	monc->want_mdsmap = have;

	ceph_monc_delayed_work(&monc->mds_delayed_work, &monc->mds_delay);
>>>>>>> 47f7d3ac
}

int ceph_monc_got_mdsmap(struct ceph_mon_client *monc, __u32 have)
{
	dout(5, "ceph_monc_got_mdsmap calling cancel_delayed_work_sync\n"); 

	/* we got map so take map request out of queue */
	cancel_delayed_work_sync(&monc->mds_delayed_work);
	monc->mds_delay = BASE_DELAY_INTERVAL;

	if (have > monc->want_mdsmap) {
		monc->want_mdsmap = 0;
		dout(5, "ceph_monc_got_mdsmap have %u > wanted %u\n", 
		     have, monc->want_mdsmap);
		return 0;
	} else {
		dout(5, "ceph_monc_got_mdsmap have %u <= wanted %u *****\n", 
		     have, monc->want_mdsmap);
		return -EAGAIN;
	}
}

void ceph_monc_request_osdmap(struct ceph_mon_client *monc,
			     __u32 have, __u32 want)
{
<<<<<<< HEAD
	struct ceph_msg *msg;
	struct ceph_osd_getmap *h;
	int mon = pick_mon(monc, -1);
	
	dout(5, "ceph_monc_request_osdmap from mon%d have %u want %u\n", 
	     mon, have, want);
	monc->want_mdsmap = have;
	msg = ceph_msg_new(CEPH_MSG_OSD_GETMAP, sizeof(*h), 0, 0, 0);
	if (IS_ERR(msg))
		return PTR_ERR(msg);
	h = msg->front.iov_base;
	h->fsid = monc->monmap->fsid;
	h->start = cpu_to_le32(have);
	h->want = cpu_to_le32(want);
	msg->hdr.dst = monc->monmap->mon_inst[mon];
	ceph_msg_send(monc->client->msgr, msg, 0);
	return 0;
=======
	dout(5, "ceph_monc_request_osdmap have %u want %u\n", have, want);
	monc->want_osdmap = have;
>>>>>>> 47f7d3ac

	ceph_monc_delayed_work(&monc->osd_delayed_work, &monc->osd_delay);
}

int ceph_monc_got_osdmap(struct ceph_mon_client *monc, __u32 have)
{
	dout(5, "ceph_monc_got_osdmap calling cancel_delayed_work_sync\n"); 

	/* we got map so take map request out of queue */
	cancel_delayed_work_sync(&monc->osd_delayed_work);
	monc->osd_delay = BASE_DELAY_INTERVAL;

	if (have > monc->want_osdmap) {
		monc->want_osdmap = 0;
		dout(5, "ceph_monc_got_osdmap have %u > wanted %u\n", 
		     have, monc->want_osdmap);
		return 0;
	} else {
		dout(5, "ceph_monc_got_osdmap have %u <= wanted %u *****\n", 
		     have, monc->want_osdmap);
		return -EAGAIN;
	}
}



/*
 * statfs
 */

void ceph_monc_handle_statfs_reply(struct ceph_mon_client *monc, struct ceph_msg *msg)
{
	__u64 tid;
	struct ceph_mon_statfs_request *req;
	void *p = msg->front.iov_base;
	void *end = p + msg->front.iov_len;
	
	ceph_decode_64_safe(&p, end, tid, bad);
	dout(10, "handle_statfs_reply %p tid %llu\n", msg, tid);

	spin_lock(&monc->lock);
	req = radix_tree_lookup(&monc->statfs_request_tree, tid);
	dout(30, "got req %p\n", req);
	if (req) {
		ceph_decode_need(&p, end, 4*sizeof(__u64), bad_locked);
		ceph_decode_64(&p, req->buf->f_total);
		ceph_decode_64(&p, req->buf->f_free);
		ceph_decode_64(&p, req->buf->f_avail);
		ceph_decode_64(&p, req->buf->f_objects);
		dout(30, "decoded ok\n");
	}
	radix_tree_delete(&monc->statfs_request_tree, tid);
	spin_unlock(&monc->lock);
	if (req)
		complete(&req->completion);
	return;

bad_locked:
	spin_unlock(&monc->lock);
bad:
	dout(10, "corrupt statfs reply\n");
}

int send_statfs(struct ceph_mon_client *monc, u64 tid)
{
	struct ceph_msg *msg;
	int mon = pick_mon(monc, -1);

	dout(10, "send_statfs to mon%d tid %llu\n", mon, tid);
	msg = ceph_msg_new(CEPH_MSG_STATFS, sizeof(tid), 0, 0, 0);
	if (IS_ERR(msg))
		return PTR_ERR(msg);
	*(__le64*)msg->front.iov_base = cpu_to_le64(tid);
	msg->hdr.dst = monc->monmap->mon_inst[mon];
	ceph_msg_send(monc->client->msgr, msg, 0);
	return 0;
}

int ceph_monc_do_statfs(struct ceph_mon_client *monc, struct ceph_statfs *buf)
{
	struct ceph_mon_statfs_request req;
	int err;

	req.buf = buf;
	init_completion(&req.completion);

	/* register request */
	spin_lock(&monc->lock);
	req.tid = ++monc->last_tid;
	req.last_attempt = jiffies;
	radix_tree_insert(&monc->statfs_request_tree, req.tid, &req);
	spin_unlock(&monc->lock);
	
	/* send request */
	if ((err = send_statfs(monc, req.tid)) < 0)
		return err;

	dout(20, "do_statfs waiting for reply\n");
	wait_for_completion(&req.completion);
	return 0;
}<|MERGE_RESOLUTION|>--- conflicted
+++ resolved
@@ -87,23 +87,26 @@
 static void work_monc_request_mdsmap(struct work_struct *work)
 {
 	struct ceph_msg *msg;
-	struct  ceph_mon_client *monc =
-              container_of(work, struct ceph_mon_client, mds_delayed_work.work);
+	struct ceph_mds_getmap *h;
+	struct ceph_mon_client *monc =
+		container_of(work, struct ceph_mon_client, mds_delayed_work.work);
 	int mon = pick_mon(monc, -1);
 
 	dout(5, "work_monc_request_mdsmap from mon%d have %u\n", mon, 
-	     monc->want_mdsmap);
+	     monc->have_mdsmap);
 
 	msg = ceph_msg_new(CEPH_MSG_MDS_GETMAP, sizeof(__u32), 0, 0, 0);
 	if (IS_ERR(msg))
 		return;
-	*(__le32*)msg->front.iov_base = cpu_to_le32(monc->want_mdsmap);
+	h = msg->front.iov_base;
+	h->fsid = monc->monmap->fsid;
+	h->have = cpu_to_le32(monc->have_mdsmap);
 	msg->hdr.dst = monc->monmap->mon_inst[mon];
 
 	ceph_msg_send(monc->client->msgr, msg, 0);
 
 	/* keep sending request until we receive mds map */
-	if(monc->want_mdsmap)
+	if (monc->have_mdsmap)
 		ceph_monc_delayed_work(&monc->mds_delayed_work, 
 				       &monc->mds_delay);
 }
@@ -114,22 +117,25 @@
 void work_monc_request_osdmap(struct work_struct *work)
 {
 	struct ceph_msg *msg;
-	struct  ceph_mon_client *monc =
-              container_of(work, struct ceph_mon_client, osd_delayed_work.work);
+	struct ceph_osd_getmap *h;
+	struct ceph_mon_client *monc =
+		container_of(work, struct ceph_mon_client, osd_delayed_work.work);
 	int mon = pick_mon(monc, -1);
 	
 	dout(5, "ceph_monc_request_osdmap from mon%d have %u\n", mon, 
-	     monc->want_mdsmap);
+	     monc->have_osdmap);
 	msg = ceph_msg_new(CEPH_MSG_OSD_GETMAP, 2*sizeof(__u32), 0, 0, 0);
 	if (IS_ERR(msg))
 		return;
-	*(__le32*)msg->front.iov_base = cpu_to_le32(monc->want_mdsmap);
-	*(((__le32*)msg->front.iov_base)+1) = cpu_to_le32(monc->want_mdsmap);
+	h = msg->front.iov_base;
+	h->fsid = monc->monmap->fsid;
+	h->start = cpu_to_le32(monc->have_osdmap);
+	h->want = cpu_to_le32(monc->want_osdmap);
 	msg->hdr.dst = monc->monmap->mon_inst[mon];
 	ceph_msg_send(monc->client->msgr, msg, 0);
 
         /* keep sending request until we receive osd map */
-        if(monc->want_osdmap)
+        if (monc->have_osdmap)
                 ceph_monc_delayed_work(&monc->osd_delayed_work, 
 				       &monc->osd_delay);
 }
@@ -149,32 +155,16 @@
 	monc->mds_delay = BASE_DELAY_INTERVAL;
 	monc->osd_delay = BASE_DELAY_INTERVAL;
 	monc->last_tid = 0;
-	monc->want_mdsmap = 0;
+	monc->have_mdsmap = 0;
+	monc->have_osdmap = 0;
+	monc->want_osdmap = 0;
 	return 0;
 }
 
 void ceph_monc_request_mdsmap(struct ceph_mon_client *monc, __u32 have)
 {
-<<<<<<< HEAD
-	int mon = pick_mon(monc, -1);
-	struct ceph_mds_getmap *h;
-
-	dout(5, "ceph_monc_request_mdsmap from mon%d have %u\n", mon, have);
-	monc->want_mdsmap = have;
-	monc->msg = ceph_msg_new(CEPH_MSG_MDS_GETMAP, sizeof(*h), 0, 0, 0);
-	if (IS_ERR(monc->msg))
-		return PTR_ERR(monc->msg);
-	h = monc->msg->front.iov_base;
-	h->fsid = monc->monmap->fsid;
-	h->have = cpu_to_le32(have);
-	monc->msg->hdr.dst = monc->monmap->mon_inst[mon];
-	ceph_delayed_work(&monc->delayed_work, &monc->delay);
-	return 0;
-=======
-	monc->want_mdsmap = have;
-
+	monc->have_mdsmap = have;
 	ceph_monc_delayed_work(&monc->mds_delayed_work, &monc->mds_delay);
->>>>>>> 47f7d3ac
 }
 
 int ceph_monc_got_mdsmap(struct ceph_mon_client *monc, __u32 have)
@@ -185,14 +175,14 @@
 	cancel_delayed_work_sync(&monc->mds_delayed_work);
 	monc->mds_delay = BASE_DELAY_INTERVAL;
 
-	if (have > monc->want_mdsmap) {
-		monc->want_mdsmap = 0;
+	if (have > monc->have_mdsmap) {
+		monc->have_mdsmap = 0;
 		dout(5, "ceph_monc_got_mdsmap have %u > wanted %u\n", 
-		     have, monc->want_mdsmap);
+		     have, monc->have_mdsmap);
 		return 0;
 	} else {
 		dout(5, "ceph_monc_got_mdsmap have %u <= wanted %u *****\n", 
-		     have, monc->want_mdsmap);
+		     have, monc->have_mdsmap);
 		return -EAGAIN;
 	}
 }
@@ -200,29 +190,9 @@
 void ceph_monc_request_osdmap(struct ceph_mon_client *monc,
 			     __u32 have, __u32 want)
 {
-<<<<<<< HEAD
-	struct ceph_msg *msg;
-	struct ceph_osd_getmap *h;
-	int mon = pick_mon(monc, -1);
-	
-	dout(5, "ceph_monc_request_osdmap from mon%d have %u want %u\n", 
-	     mon, have, want);
-	monc->want_mdsmap = have;
-	msg = ceph_msg_new(CEPH_MSG_OSD_GETMAP, sizeof(*h), 0, 0, 0);
-	if (IS_ERR(msg))
-		return PTR_ERR(msg);
-	h = msg->front.iov_base;
-	h->fsid = monc->monmap->fsid;
-	h->start = cpu_to_le32(have);
-	h->want = cpu_to_le32(want);
-	msg->hdr.dst = monc->monmap->mon_inst[mon];
-	ceph_msg_send(monc->client->msgr, msg, 0);
-	return 0;
-=======
 	dout(5, "ceph_monc_request_osdmap have %u want %u\n", have, want);
-	monc->want_osdmap = have;
->>>>>>> 47f7d3ac
-
+	monc->have_osdmap = have;
+	monc->want_osdmap = want;
 	ceph_monc_delayed_work(&monc->osd_delayed_work, &monc->osd_delay);
 }
 
@@ -236,6 +206,7 @@
 
 	if (have > monc->want_osdmap) {
 		monc->want_osdmap = 0;
+		monc->have_osdmap = 0;
 		dout(5, "ceph_monc_got_osdmap have %u > wanted %u\n", 
 		     have, monc->want_osdmap);
 		return 0;
