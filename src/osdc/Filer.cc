--- conflicted
+++ resolved
@@ -90,25 +90,17 @@
 	   << dendl;
   
   // map range onto objects
-<<<<<<< HEAD
-  file_to_extents(probe->ino, &probe->layout, probe->from, probe->probing_len, probe->probing);
-=======
   probe->known_size.clear();
   probe->probing.clear();
-  file_to_extents(probe->ino, &probe->layout, probe->snapid,
+  file_to_extents(probe->ino, &probe->layout,
 		  probe->probing_off, probe->probing_len, probe->probing);
->>>>>>> 284161c0
   
   for (vector<ObjectExtent>::iterator p = probe->probing.begin();
        p != probe->probing.end();
        p++) {
     dout(10) << "_probe  probing " << p->oid << dendl;
     C_Probe *c = new C_Probe(this, probe, p->oid);
-<<<<<<< HEAD
-    probe->ops[p->oid] = objecter->stat(p->oid, p->layout, probe->snapid, &c->size, probe->flags, c);
-=======
-    probe->ops[p->oid] = objecter->stat(p->oid, p->layout, &c->size, &c->mtime, probe->flags, c);
->>>>>>> 284161c0
+    probe->ops[p->oid] = objecter->stat(p->oid, p->layout, probe->snapid, &c->size, &c->mtime, probe->flags, c);
   }
 }
 
